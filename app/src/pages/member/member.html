<ion-header>
  <ion-navbar>
    <button ion-button menuToggle>
      <ion-icon name="menu"></ion-icon>
    </button>
    <ion-title>Member Company</ion-title>
  </ion-navbar>
</ion-header>

<<<<<<< HEAD

<ion-content padding>
=======
<ion-content padding class="member" overflow-scroll="true">
>>>>>>> 24e5213f

  <header padding-bottom>
    <ion-grid>
      <ion-row responsive-sm>
        <ion-col col-12 text-right padding-top>
            <span color="gray">Last Updated: 3/16/2017</span>
        </ion-col>
      </ion-row>
    </ion-grid>
    <ion-grid>
      <ion-row responsive-sm>
        <ion-col width-30 text-center>
          <p><img src="assets/test/google-logo.png"/></p>
          <p color="gray">
            <a href="assets/test/google-logo.png" download><ion-icon name="md-download"></ion-icon></a>
            <small>Logo (.ai or .eps)</small>
          </p>
        </ion-col>
        <ion-col width-40>
          <ion-item>
            <h1>Google (Alphabet)</h1>
            <h2 margin-top>www.google.com</h2>
            <p>1600 Amphitheatre Parkway</p>
            <p>Mountain View, CA 94043</p>
            <p>United States</p>
          </ion-item>
          <ion-item>
            <p>Status: ACTIVE</p>
            <p>Membership: Gold ($20,000.000)</p>
            <p>Board: Yes</p>
          </ion-item>
        </ion-col>
        <ion-col width-30>
          <ion-item>
            <p>Zephyr Renewal Date</p>
            <b>3/30/2017</b>
            <br><br><br>
            <p>LF Membership: #123456</p>
            <p>Expires 7/7/2018</p>
          </ion-item>
          <ion-item>
            <b>Press Release: - / - / -</b>
            <br><br>
            <p><ion-icon name="cloud-upload"></ion-icon> Upload Press Release</p>
          </ion-item>
        </ion-col>
      </ion-row>
    </ion-grid>
  </header>

  <ion-grid>
    <ion-row responsive-md>
      <ion-col width-33>
        <ion-card>
          <ion-card-header>
            <ion-row>
              <ion-col col-10>
                CONTRACT
              </ion-col>
              <ion-col col-2>
                <ion-icon md="md-folder" button-large></ion-icon>
              </ion-col>
            </ion-row>
          </ion-card-header>
          <ion-card-content>
            <ion-item>
              <ion-icon name="md-open" item-left large></ion-icon>
              <h2>DocuSign Status</h2>
              <p>Documents for your DocuSign Signature</p>
              <p>Envelope #DSX-0000008</p>
            </ion-item>
            <ion-item>
              <ion-icon name="md-checkmark" item-left large></ion-icon>
              <h2>Sasha Maxwell, Google</h2>
              <p>sashamaxwell@google.com</p>
              <p>Completed on 3/19/2016, 00:09am</p>
            </ion-item>
            <ion-item>
              <ion-icon name="md-square-outline" item-left large></ion-icon>
              <h2>Lauren Legalesq, Linux Foundation</h2>
              <p>laura@linuxfoundation.org</p>
              <p><i>Wating for signature</i></p>
            </ion-item>
          </ion-card-content>
          <br>
        </ion-card>
      </ion-col>
      <ion-col width-33>
        <ion-card>
          <ion-card-header>
            <ion-row>
              <ion-col col-10>
                INVOICE
              </ion-col>
              <ion-col col-2>
                <ion-icon md="md-folder" button-large></ion-icon>
              </ion-col>
            </ion-row>
          </ion-card-header>
          <ion-card-content>
            <ion-item>
              <h2>Invoice: Unsent</h2>
            </ion-item>
            <ion-item>
              <h2>Mary Almond</h2>
              <p>maryalmond@google.com</p>
            </ion-item>
            <ion-item>
              <p>Terms: 30 Day</p>
              <p>Amount: Gold, $20,000.00</p>
            </ion-item>
            <p><br><br></p>
            <ion-item>
              <p>
                <a href="#">
                  <ion-icon name="cloud-upload"></ion-icon> Preview Invoice
                </a>
              </p>
            </ion-item>
          </ion-card-content>
        </ion-card>
      </ion-col>
      <ion-col width-33>
        <ion-card>
          <ion-card-header>
            <ion-row>
              <ion-col col-10>
                LF PROJECTS
              </ion-col>
              <ion-col col-2>
                <a href="#">(18)</a>
              </ion-col>
            </ion-row>
          </ion-card-header>
          <ion-card-content>
            <ion-item no-padding>
              <ion-row>
                <ion-col col-12>
                  <h2 color="primary"><ion-icon name="md-open"></ion-icon> Zephyr</h2>
                </ion-col>
              </ion-row>
              <ion-row responsive-md>
                <ion-col width-25>
                  <p>Gold, Active</p>
                </ion-col>
                <ion-col width-40>
                  <p>Joined 3/1/2017</p>
                </ion-col>
                <ion-col width-45>
                  <p>Renewal: 3/30/2017</p>
                </ion-col>
              </ion-row>
              <ion-row>
                <ion-col col-12>
                  <h2><ion-icon name="md-open"></ion-icon> OpenOpen</h2>
                </ion-col>
              </ion-row>
              <ion-row responsive-md>
                <ion-col width-25>
                  <p>Silver, Active</p>
                </ion-col>
                <ion-col width-40>
                  <p>Joined 3/1/2017</p>
                </ion-col>
                <ion-col width-45>
                  <p>Renewal: 3/30/2017</p>
                </ion-col>
              </ion-row>
              <ion-row>
                <ion-col col-12>
                  <h2><ion-icon name="md-open"></ion-icon> MonsterOpen</h2>
                </ion-col>
              </ion-row>
              <ion-row responsive-md>
                <ion-col width-25>
                  <p>Silver, Active</p>
                </ion-col>
                <ion-col width-40>
                  <p>Joined 3/1/2017</p>
                </ion-col>
                <ion-col width-45>
                  <p>Renewal: 3/30/2017</p>
                </ion-col>
              </ion-row>
              <ion-row>
                <ion-col col-12>
                  <h2><ion-icon name="md-open"></ion-icon> BentoOpen</h2>
                </ion-col>
              </ion-row>
              <ion-row responsive-md>
                <ion-col width-25>
                  <p>Gold, Active</p>
                </ion-col>
                <ion-col width-40>
                  <p>Joined 3/1/2017</p>
                </ion-col>
                <ion-col width-45>
                  <p>Renewal: 3/30/2017</p>
                </ion-col>
              </ion-row>
            </ion-item>
          </ion-card-content>
        </ion-card>
      </ion-col>
    </ion-row>
  </ion-grid>

  <ion-grid>
    <ion-row>
      <ion-col col-12>
        <ion-card>
          <ion-card-content>
            <ion-card-title>
              Contacts
            </ion-card-title>
            <div class="table-responsive-vertical">
              <table id="contacts-table" class="table table-hover">
                <thead>
                  <tr>
                    <th>Primary</th>
                    <th>Role</th>
                    <th>Profile Photo</th>
                    <th>Name / Title</th>
                    <th>Timezone</th>
                    <th>Email</th>
                    <th>Bio</th>
                    <th>Photo</th>
                  </tr>
                </thead>
                <tbody>
                  <tr *ngFor="let contact of contacts; let odd=odd;" [ngClass]="{ 'item-md-light':odd }">
                    <td data-title="Primary">
                      <p *ngIf="contact.primary">
                        <ion-icon md="md-star"></ion-icon>
                      </p>
                      <p *ngIf="!contact.primary">
                        &nbsp;
                      </p>
                    </td>
                    <td data-title="Role">
                      {{contact.role}}
                    </td>
                    <td data-title="Profile Photo">
                      <img class="profile-photo" src="{{contact.profile_photo}}">
                    </td>
                    <td data-title="Name / Title" (click)="contactSelected($event, contact)">
                      <h2>{{contact.firstname}} {{contact.lastname}}</h2>
                      <p>{{contact.title}}</p>
                    </td>
                    <td data-title="Timezone">
                      <p *ngIf="contact.timezone">
                        {{contact.timezone}}
                      </p>
                      <p *ngIf="!contact.timezone">
                        &nbsp;
                      </p>
                    </td>
                    <td data-title="Email">
                      <p *ngIf="contact.email">
                        {{contact.email}}
                      </p>
                      <p *ngIf="!contact.email">
                        &nbsp;
                      </p>
                    </td>
                    <td data-title="Bio">
                      <p *ngIf="contact.bio">
                        <ion-icon color="green" md="md-checkmark-circle"></ion-icon>
                        Bio
                      </p>
                      <p *ngIf="!contact.bio">
                        &nbsp;
                      </p>
                    </td>
                    <td data-title="Photo">
                      <p *ngIf="contact.photo">
                        <ion-icon color="green" md="md-checkmark-circle"></ion-icon>
                        Photo
                      </p>
                      <p *ngIf="!contact.photo">
                        &nbsp;
                      </p>
                    </td>
                  </tr>
                </tbody>
              </table>
            </div>
          </ion-card-content>
        </ion-card>
      </ion-col>
    </ion-row>
  </ion-grid>

</ion-content><|MERGE_RESOLUTION|>--- conflicted
+++ resolved
@@ -7,12 +7,7 @@
   </ion-navbar>
 </ion-header>
 
-<<<<<<< HEAD
-
-<ion-content padding>
-=======
 <ion-content padding class="member" overflow-scroll="true">
->>>>>>> 24e5213f
 
   <header padding-bottom>
     <ion-grid>
@@ -305,5 +300,4 @@
       </ion-col>
     </ion-row>
   </ion-grid>
-
 </ion-content>