--- conflicted
+++ resolved
@@ -172,13 +172,8 @@
             # Copy over the go backend binary to the common cla-backend folder (they share a single serverless.yml config)
             cp ~/cla-backend-go/backend_aws_lambda ~/project/cla-backend/
 
-<<<<<<< HEAD
             ls -alF ~/project/cla-backend/
             pushd ~project/cla-backend
-=======
-            ls -alF ~/easycla/cla-backend/
-            pushd easycla/cla-backend
->>>>>>> 91141580
             yarn install
 
             if [[ ! -f serverless.yml ]]; then echo "Missing serverless.yml file. Exiting..."; exit 1; fi
