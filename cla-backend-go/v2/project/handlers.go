// Copyright The Linux Foundation and each contributor to CommunityBridge.
// SPDX-License-Identifier: MIT

package project

import (
	"errors"
	"fmt"

	"github.com/communitybridge/easycla/cla-backend-go/utils"

	"github.com/LF-Engineering/lfx-kit/auth"

	"github.com/communitybridge/easycla/cla-backend-go/events"
	v1ProjectOps "github.com/communitybridge/easycla/cla-backend-go/gen/restapi/operations/project"
	"github.com/communitybridge/easycla/cla-backend-go/gen/v2/models"
	"github.com/communitybridge/easycla/cla-backend-go/gen/v2/restapi/operations"
	"github.com/communitybridge/easycla/cla-backend-go/gen/v2/restapi/operations/project"
	log "github.com/communitybridge/easycla/cla-backend-go/logging"
	v1Project "github.com/communitybridge/easycla/cla-backend-go/project"
	"github.com/go-openapi/runtime/middleware"
)

// errors
var (
	ErrProjectDoesNotExist = errors.New("project does not exist")
	ErrProjectIDMissing    = errors.New("project id is missing")
)

// Configure establishes the middleware handlers for the project service
func Configure(api *operations.EasyclaAPI, service v1Project.Service, eventsService events.Service) {
	api.ProjectCreateProjectHandler = project.CreateProjectHandlerFunc(func(params project.CreateProjectParams, user *auth.User) middleware.Responder {
		utils.SetAuthUserProperties(user, params.XUSERNAME, params.XEMAIL)
		if !user.IsUserAuthorized(auth.Project, params.Body.ProjectExternalID) {
			return project.NewCreateProjectUnauthorized().WithPayload(&models.ErrorResponse{
				Code:    "401",
				Message: "user does not have access to this project",
			})
		}
		if params.Body.ProjectName == "" || params.Body.ProjectACL == nil {
			msg := "Missing Project Name or Project ACL parameter."
			log.Warnf("Create Project Failed - %s", msg)
			return project.NewCreateProjectBadRequest().WithPayload(&models.ErrorResponse{
				Code:    "400",
				Message: msg,
			})
		}

		exitingModel, getErr := service.GetProjectByName(params.Body.ProjectName)
		if getErr != nil {
			msg := fmt.Sprintf("Error querying the project by name, error: %+v", getErr)
			log.Warnf("Create Project Failed - %s", msg)
			return project.NewCreateProjectBadRequest().WithPayload(&models.ErrorResponse{
				Code:    "500",
				Message: msg,
			})
		}

		// If the project with the same name exists...
		if exitingModel != nil {
			msg := fmt.Sprintf("Project with same name exists: %s", params.Body.ProjectName)
			log.Warnf("Create Project Failed - %s", msg)
			return project.NewCreateProjectConflict().WithPayload(&models.ErrorResponse{
				Code:    "409",
				Message: msg,
			})
		}

		// Ok, safe to create now
		projectModel, err := service.CreateProject(&params.Body)
		if err != nil {
			log.Warnf("Create Project Failed - %+v", err)
			return project.NewCreateProjectBadRequest().WithPayload(errorResponse(err))
		}
		eventsService.LogEvent(&events.LogEventArgs{
			EventType:    events.ProjectCreated,
			ProjectModel: projectModel,
			LfUsername:   user.UserName,
			EventData:    &events.ProjectCreatedEventData{},
		})

		log.Infof("Create Project Succeeded, project name: %s, project external ID: %s",
			params.Body.ProjectName, params.Body.ProjectExternalID)
		return project.NewCreateProjectOK().WithPayload(projectModel)
	})

	// Get Projects
	api.ProjectGetProjectsHandler = project.GetProjectsHandlerFunc(func(params project.GetProjectsParams, user *auth.User) middleware.Responder {

		projects, err := service.GetProjects(&v1ProjectOps.GetProjectsParams{
			HTTPRequest: params.HTTPRequest,
			FullMatch:   params.FullMatch,
			NextKey:     params.NextKey,
			PageSize:    params.PageSize,
			SearchField: params.SearchField,
			SearchTerm:  params.SearchTerm,
		})
		if err != nil {
			return project.NewGetProjectsBadRequest().WithPayload(errorResponse(err))
		}

		return project.NewGetProjectsOK().WithPayload(projects)
	})

	// Get Project By ID
	api.ProjectGetProjectByIDHandler = project.GetProjectByIDHandlerFunc(func(projectParams project.GetProjectByIDParams, user *auth.User) middleware.Responder {
		projectModel, err := service.GetProjectByID(projectParams.ProjectSfdcID)
		if err != nil {
			return project.NewGetProjectByIDBadRequest().WithPayload(errorResponse(err))
		}
		if projectModel == nil {
			return project.NewGetProjectByIDNotFound()
		}
		if !user.IsUserAuthorized(auth.Project, projectModel.ProjectExternalID) {
			return project.NewGetProjectByIDUnauthorized().WithPayload(&models.ErrorResponse{
				Code:    "401",
				Message: "user does not have access to this project",
			})
		}

		return project.NewGetProjectByIDOK().WithPayload(projectModel)
	})

	api.ProjectGetProjectsByExternalIDHandler = project.GetProjectsByExternalIDHandlerFunc(func(projectParams project.GetProjectsByExternalIDParams, user *auth.User) middleware.Responder {
		if !user.IsUserAuthorized(auth.Project, projectParams.ExternalID) {
			return project.NewGetProjectsByExternalIDUnauthorized().WithPayload(&models.ErrorResponse{
				Code:    "401",
				Message: "user does not have access to this project",
			})
		}

		projectModel, err := service.GetProjectsByExternalID(&v1ProjectOps.GetProjectsByExternalIDParams{
			HTTPRequest: projectParams.HTTPRequest,
			ExternalID:  projectParams.ExternalID,
			NextKey:     projectParams.NextKey,
			PageSize:    projectParams.PageSize,
		})
		if err != nil {
			return project.NewGetProjectsByExternalIDBadRequest().WithPayload(errorResponse(err))
		}
		return project.NewGetProjectsByExternalIDOK().WithPayload(projectModel)
	})

	// Get Project By Name
	api.ProjectGetProjectByNameHandler = project.GetProjectByNameHandlerFunc(func(projectParams project.GetProjectByNameParams, user *auth.User) middleware.Responder {

		projectModel, err := service.GetProjectByName(projectParams.ProjectName)
		if err != nil {
			return project.NewGetProjectByNameBadRequest().WithPayload(errorResponse(err))
		}
		if projectModel == nil {
			return project.NewGetProjectByNameNotFound()
		}
		if !user.IsUserAuthorized(auth.Project, projectModel.ProjectExternalID) {
			return project.NewGetProjectByNameUnauthorized().WithPayload(&models.ErrorResponse{
				Code:    "401",
				Message: "user does not have access to this project",
			})
		}

		return project.NewGetProjectByNameOK().WithPayload(projectModel)
	})

	// Delete Project By ID
	api.ProjectDeleteProjectByIDHandler = project.DeleteProjectByIDHandlerFunc(func(projectParams project.DeleteProjectByIDParams, user *auth.User) middleware.Responder {
		log.Debugf("Processing delete request with project id: %s", projectParams.ProjectSfdcID)
<<<<<<< HEAD
		projectModel, err := service.GetProjectByID(projectParams.ProjectSfdcID)
		if err != nil {
			if err == ErrProjectDoesNotExist {
				return project.NewDeleteProjectByIDNotFound()
			}
			return project.NewDeleteProjectByIDBadRequest().WithPayload(errorResponse(err))
		}
		err = service.DeleteProject(projectParams.ProjectSfdcID)
=======
		utils.SetAuthUserProperties(user, projectParams.XUSERNAME, projectParams.XEMAIL)
		projectModel, err := service.GetProjectByID(projectParams.ProjectSfdcID)
>>>>>>> e3b809a8
		if err != nil {
			if err == ErrProjectDoesNotExist {
				return project.NewDeleteProjectByIDNotFound()
			}
			return project.NewDeleteProjectByIDBadRequest().WithPayload(errorResponse(err))
		}
<<<<<<< HEAD
=======
		if !user.IsUserAuthorized(auth.Project, projectModel.ProjectExternalID) {
			return project.NewDeleteProjectByIDUnauthorized().WithPayload(&models.ErrorResponse{
				Code:    "401",
				Message: "user does not have access to this project",
			})
		}
		err = service.DeleteProject(projectParams.ProjectSfdcID)
		if err != nil {
			if err == ErrProjectDoesNotExist {
				return project.NewDeleteProjectByIDNotFound()
			}
			return project.NewDeleteProjectByIDBadRequest().WithPayload(errorResponse(err))
		}
>>>>>>> e3b809a8
		eventsService.LogEvent(&events.LogEventArgs{
			EventType:    events.ProjectDeleted,
			ProjectModel: projectModel,
			LfUsername:   user.UserName,
			EventData:    &events.ProjectDeletedEventData{},
		})

		return project.NewDeleteProjectByIDNoContent()
	})

	// Update Project By ID
	api.ProjectUpdateProjectHandler = project.UpdateProjectHandlerFunc(func(projectParams project.UpdateProjectParams, user *auth.User) middleware.Responder {
		utils.SetAuthUserProperties(user, projectParams.XUSERNAME, projectParams.XEMAIL)
		projectModel, err := service.GetProjectByID(projectParams.Body.ProjectID)
		if err != nil {
			if err == ErrProjectDoesNotExist {
				return project.NewDeleteProjectByIDNotFound()
			}
			return project.NewDeleteProjectByIDBadRequest().WithPayload(errorResponse(err))
		}
<<<<<<< HEAD
		eventsService.LogEvent(&events.LogEventArgs{
			EventType:    events.ProjectUpdated,
			ProjectModel: projectModel,
			LfUsername:   user.UserName,
			EventData:    &events.ProjectUpdatedEventData{},
		})

		return project.NewUpdateProjectOK().WithPayload(projectModel)
	})

	// Project metrics
	api.ProjectGetProjectMetricsHandler = project.GetProjectMetricsHandlerFunc(func(projectParams project.GetProjectMetricsParams, user *auth.User) middleware.Responder {
		projectMetrics, err := service.GetMetrics()
=======
		if !user.IsUserAuthorized(auth.Project, projectModel.ProjectExternalID) {
			return project.NewUpdateProjectUnauthorized().WithPayload(&models.ErrorResponse{
				Code:    "401",
				Message: "user does not have access to this project",
			})
		}
		projectModel, err = service.UpdateProject(&projectParams.Body)
>>>>>>> e3b809a8
		if err != nil {
			if err == ErrProjectDoesNotExist {
				return project.NewUpdateProjectNotFound()
			}
			return project.NewUpdateProjectBadRequest().WithPayload(errorResponse(err))
		}
		eventsService.LogEvent(&events.LogEventArgs{
			EventType:    events.ProjectUpdated,
			ProjectModel: projectModel,
			LfUsername:   user.UserName,
			EventData:    &events.ProjectUpdatedEventData{},
		})

		return project.NewUpdateProjectOK().WithPayload(projectModel)
	})

}

// codedResponse interface
type codedResponse interface {
	Code() string
}

// errorResponse is a helper to wrap the specified error into an error response model
func errorResponse(err error) *models.ErrorResponse {
	code := ""
	if e, ok := err.(codedResponse); ok {
		code = e.Code()
	}

	e := models.ErrorResponse{
		Code:    code,
		Message: err.Error(),
	}

	return &e
}<|MERGE_RESOLUTION|>--- conflicted
+++ resolved
@@ -164,27 +164,14 @@
 	// Delete Project By ID
 	api.ProjectDeleteProjectByIDHandler = project.DeleteProjectByIDHandlerFunc(func(projectParams project.DeleteProjectByIDParams, user *auth.User) middleware.Responder {
 		log.Debugf("Processing delete request with project id: %s", projectParams.ProjectSfdcID)
-<<<<<<< HEAD
-		projectModel, err := service.GetProjectByID(projectParams.ProjectSfdcID)
-		if err != nil {
-			if err == ErrProjectDoesNotExist {
-				return project.NewDeleteProjectByIDNotFound()
-			}
-			return project.NewDeleteProjectByIDBadRequest().WithPayload(errorResponse(err))
-		}
-		err = service.DeleteProject(projectParams.ProjectSfdcID)
-=======
 		utils.SetAuthUserProperties(user, projectParams.XUSERNAME, projectParams.XEMAIL)
 		projectModel, err := service.GetProjectByID(projectParams.ProjectSfdcID)
->>>>>>> e3b809a8
 		if err != nil {
 			if err == ErrProjectDoesNotExist {
 				return project.NewDeleteProjectByIDNotFound()
 			}
 			return project.NewDeleteProjectByIDBadRequest().WithPayload(errorResponse(err))
 		}
-<<<<<<< HEAD
-=======
 		if !user.IsUserAuthorized(auth.Project, projectModel.ProjectExternalID) {
 			return project.NewDeleteProjectByIDUnauthorized().WithPayload(&models.ErrorResponse{
 				Code:    "401",
@@ -198,7 +185,6 @@
 			}
 			return project.NewDeleteProjectByIDBadRequest().WithPayload(errorResponse(err))
 		}
->>>>>>> e3b809a8
 		eventsService.LogEvent(&events.LogEventArgs{
 			EventType:    events.ProjectDeleted,
 			ProjectModel: projectModel,
@@ -219,21 +205,6 @@
 			}
 			return project.NewDeleteProjectByIDBadRequest().WithPayload(errorResponse(err))
 		}
-<<<<<<< HEAD
-		eventsService.LogEvent(&events.LogEventArgs{
-			EventType:    events.ProjectUpdated,
-			ProjectModel: projectModel,
-			LfUsername:   user.UserName,
-			EventData:    &events.ProjectUpdatedEventData{},
-		})
-
-		return project.NewUpdateProjectOK().WithPayload(projectModel)
-	})
-
-	// Project metrics
-	api.ProjectGetProjectMetricsHandler = project.GetProjectMetricsHandlerFunc(func(projectParams project.GetProjectMetricsParams, user *auth.User) middleware.Responder {
-		projectMetrics, err := service.GetMetrics()
-=======
 		if !user.IsUserAuthorized(auth.Project, projectModel.ProjectExternalID) {
 			return project.NewUpdateProjectUnauthorized().WithPayload(&models.ErrorResponse{
 				Code:    "401",
@@ -241,7 +212,6 @@
 			})
 		}
 		projectModel, err = service.UpdateProject(&projectParams.Body)
->>>>>>> e3b809a8
 		if err != nil {
 			if err == ErrProjectDoesNotExist {
 				return project.NewUpdateProjectNotFound()
