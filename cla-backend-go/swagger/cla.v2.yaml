--- conflicted
+++ resolved
@@ -732,13 +732,10 @@
       description: Returns the signature when provided the signature ID
       operationId: getSignature
       parameters:
-<<<<<<< HEAD
-=======
-        - $ref: "#/parameters/x-request-id"
-        - $ref: "#/parameters/x-acl"
-        - $ref: "#/parameters/x-username"
-        - $ref: "#/parameters/x-email"
->>>>>>> e3b809a8
+        - $ref: "#/parameters/x-request-id"
+        - $ref: "#/parameters/x-acl"
+        - $ref: "#/parameters/x-username"
+        - $ref: "#/parameters/x-email"
         - name: signatureID
           description: the signature ID
           in: path
@@ -767,13 +764,10 @@
       description: Returns a list of project signature models when provided the project ID
       operationId: getProjectSignatures
       parameters:
-<<<<<<< HEAD
-=======
-        - $ref: "#/parameters/x-request-id"
-        - $ref: "#/parameters/x-acl"
-        - $ref: "#/parameters/x-username"
-        - $ref: "#/parameters/x-email"
->>>>>>> e3b809a8
+        - $ref: "#/parameters/x-request-id"
+        - $ref: "#/parameters/x-acl"
+        - $ref: "#/parameters/x-username"
+        - $ref: "#/parameters/x-email"
         - name: projectID
           description: the project ID
           in: path
@@ -805,13 +799,10 @@
       description: Returns a list of project signature models when provided the project ID and company ID
       operationId: getProjectCompanySignatures
       parameters:
-<<<<<<< HEAD
-=======
-        - $ref: "#/parameters/x-request-id"
-        - $ref: "#/parameters/x-acl"
-        - $ref: "#/parameters/x-username"
-        - $ref: "#/parameters/x-email"
->>>>>>> e3b809a8
+        - $ref: "#/parameters/x-request-id"
+        - $ref: "#/parameters/x-acl"
+        - $ref: "#/parameters/x-username"
+        - $ref: "#/parameters/x-email"
         - name: projectID
           description: the project ID
           in: path
@@ -844,13 +835,10 @@
       description: Returns a list of company signatures when provided the company ID
       operationId: getCompanySignatures
       parameters:
-<<<<<<< HEAD
-=======
-        - $ref: "#/parameters/x-request-id"
-        - $ref: "#/parameters/x-acl"
-        - $ref: "#/parameters/x-username"
-        - $ref: "#/parameters/x-email"
->>>>>>> e3b809a8
+        - $ref: "#/parameters/x-request-id"
+        - $ref: "#/parameters/x-acl"
+        - $ref: "#/parameters/x-username"
+        - $ref: "#/parameters/x-email"
         - name: companyID
           description: the company ID
           in: path
@@ -879,13 +867,10 @@
       description: Returns a list of user signatures when provided the user ID
       operationId: getUserSignatures
       parameters:
-<<<<<<< HEAD
-=======
-        - $ref: "#/parameters/x-request-id"
-        - $ref: "#/parameters/x-acl"
-        - $ref: "#/parameters/x-username"
-        - $ref: "#/parameters/x-email"
->>>>>>> e3b809a8
+        - $ref: "#/parameters/x-request-id"
+        - $ref: "#/parameters/x-acl"
+        - $ref: "#/parameters/x-username"
+        - $ref: "#/parameters/x-email"
         - name: userID
           description: the user ID
           in: path
@@ -914,13 +899,10 @@
       description: Returns a list of employee project signature models when provided the project ID and company ID
       operationId: getProjectCompanyEmployeeSignatures
       parameters:
-<<<<<<< HEAD
-=======
-        - $ref: "#/parameters/x-request-id"
-        - $ref: "#/parameters/x-acl"
-        - $ref: "#/parameters/x-username"
-        - $ref: "#/parameters/x-email"
->>>>>>> e3b809a8
+        - $ref: "#/parameters/x-request-id"
+        - $ref: "#/parameters/x-acl"
+        - $ref: "#/parameters/x-username"
+        - $ref: "#/parameters/x-email"
         - name: projectID
           description: the project ID
           in: path
@@ -952,13 +934,10 @@
       summary: Signature Update
       operationId: getGitHubOrgWhitelist
       parameters:
-<<<<<<< HEAD
-=======
-        - $ref: "#/parameters/x-request-id"
-        - $ref: "#/parameters/x-acl"
-        - $ref: "#/parameters/x-username"
-        - $ref: "#/parameters/x-email"
->>>>>>> e3b809a8
+        - $ref: "#/parameters/x-request-id"
+        - $ref: "#/parameters/x-acl"
+        - $ref: "#/parameters/x-username"
+        - $ref: "#/parameters/x-email"
         - name: signatureID
           in: path
           type: string
@@ -982,13 +961,10 @@
       summary: Signature Update
       operationId: deleteGitHubOrgWhitelist
       parameters:
-<<<<<<< HEAD
-=======
-        - $ref: "#/parameters/x-request-id"
-        - $ref: "#/parameters/x-acl"
-        - $ref: "#/parameters/x-username"
-        - $ref: "#/parameters/x-email"
->>>>>>> e3b809a8
+        - $ref: "#/parameters/x-request-id"
+        - $ref: "#/parameters/x-acl"
+        - $ref: "#/parameters/x-username"
+        - $ref: "#/parameters/x-email"
         - name: signatureID
           in: path
           type: string
@@ -1016,13 +992,10 @@
       summary: Signature Update
       operationId: addGitHubOrgWhitelist
       parameters:
-<<<<<<< HEAD
-=======
-        - $ref: "#/parameters/x-request-id"
-        - $ref: "#/parameters/x-acl"
-        - $ref: "#/parameters/x-username"
-        - $ref: "#/parameters/x-email"
->>>>>>> e3b809a8
+        - $ref: "#/parameters/x-request-id"
+        - $ref: "#/parameters/x-acl"
+        - $ref: "#/parameters/x-username"
+        - $ref: "#/parameters/x-email"
         - name: signatureID
           in: path
           type: string
@@ -1126,23 +1099,6 @@
     type: string
     required: false
     enum: [ccla,cla]
-<<<<<<< HEAD
-  lfid:
-    name: lfid
-    description: The optional LFID filter
-    in: query
-    type: string
-    required: false
-    pattern: '^\w+$'
-  ghid:
-    name: ghid
-    description: The optional GitHub ID filter
-    in: query
-    type: string
-    required: false
-    pattern: '^\w+$'
-=======
->>>>>>> e3b809a8
   x-acl:
     name: X-ACL
     description: The access control list header value encoded as base64 - assigned by the API Gateway based on user/request permissions
@@ -1296,123 +1252,6 @@
       type: "EventList"
 
   github-repository-input:
-<<<<<<< HEAD
-    x-go-type:
-      import:
-        package: "github.com/communitybridge/easycla/cla-backend-go/gen/models"
-        alias: "v1models"
-      type: "GithubRepositoryInput"
-
-  github-repository:
-    x-go-type:
-      import:
-        package: "github.com/communitybridge/easycla/cla-backend-go/gen/models"
-        alias: "v1models"
-      type: "GithubRepository"
-
-  list-github-repositories:
-    x-go-type:
-      import:
-        package: "github.com/communitybridge/easycla/cla-backend-go/gen/models"
-        alias: "v1models"
-      type: "ListGithubRepositories"
-
-  project-metrics:
-    type: object
-    x-nullable: false
-    title: ProjectMetrics
-    description: Project Metrics
-    properties:
-      totalCount:
-        description: The total number of projects
-        type: integer
-        format: int64
-        example: 123
-        x-omitempty: false
-      projects:
-        description: A list of projects
-        type: array
-        x-omitempty: false
-        items:
-          $ref: '#/definitions/project-simple-model'
-    # Ask go-swagger to reuse a predefined types generated from v1 to satisfy the definition in the swagger spec.
-    # Imported package and type alias may be specified as options
-    x-go-type:
-      import:
-        package: "github.com/communitybridge/easycla/cla-backend-go/gen/models"
-        alias: "v1ProjectMetrics"
-      type: "ProjectMetrics"
-
-  project-simple-model:
-    type: object
-    x-nullable: false
-    title: Project
-    description: Project simple data model
-    properties:
-      projectName:
-        description: the project name
-        example: "CNCF"
-        type: string
-      projectManagerCount:
-        description: A count of project managers
-        type: integer
-        example: 6
-        format: int64
-        x-omitempty: false
-    # Ask go-swagger to reuse a predefined types generated from v1 to satisfy the definition in the swagger spec.
-    # Imported package and type alias may be specified as options
-    x-go-type:
-      import:
-        package: "github.com/communitybridge/easycla/cla-backend-go/gen/models"
-        alias: "v1ProjectSimpleMetrics"
-      type: "ProjectSimpleMetrics"
-
-  companies-metrics:
-    type: object
-    x-nullable: false
-    title: CompaniesMetrics
-    description: Companies Metrics
-    properties:
-      totalCount:
-        description: The total number of companies
-        type: integer
-        format: int64
-        example: 621
-        x-omitempty: false
-      companies:
-        description: The company list
-        type: array
-        x-omitempty: false
-        items:
-          $ref: '#/definitions/company-simple-model'
-    # Ask go-swagger to reuse a predefined types generated from v1 to satisfy the definition in the swagger spec.
-    # Imported package and type alias may be specified as options
-    x-go-type:
-      import:
-        package: "github.com/communitybridge/easycla/cla-backend-go/gen/models"
-        alias: "v1CompaniesMetrics"
-      type: "CompaniesMetrics"
-
-  company-simple-model:
-    type: object
-    x-nullable: false
-    title: Company
-    description: Company Simple Data Model
-    properties:
-      companyName:
-        description: The company name
-        example: Acme, Inc.
-        type: string
-      companyManagerCount:
-        description: The number of company managers for this company
-        type: integer
-        format: int64
-        example: 12
-        x-omitempty: false
-    # Ask go-swagger to reuse a predefined types generated from v1 to satisfy the definition in the swagger spec.
-    # Imported package and type alias may be specified as options
-=======
->>>>>>> e3b809a8
     x-go-type:
       import:
         package: "github.com/communitybridge/easycla/cla-backend-go/gen/models"
