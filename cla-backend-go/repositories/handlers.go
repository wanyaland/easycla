// Copyright The Linux Foundation and each contributor to CommunityBridge.
// SPDX-License-Identifier: MIT

package repositories

import (
	"context"
	"fmt"

	"github.com/communitybridge/easycla/cla-backend-go/events"
	"github.com/communitybridge/easycla/cla-backend-go/gen/models"
	"github.com/communitybridge/easycla/cla-backend-go/gen/restapi/operations"
	"github.com/communitybridge/easycla/cla-backend-go/gen/restapi/operations/github_repositories"
	"github.com/communitybridge/easycla/cla-backend-go/user"
	"github.com/communitybridge/easycla/cla-backend-go/utils"
	"github.com/go-openapi/runtime/middleware"
)

// Configure establishes the middleware handlers for the repository service
func Configure(api *operations.ClaAPI, service Service, eventService events.Service) {
	api.GithubRepositoriesGetProjectGithubRepositoriesHandler = github_repositories.GetProjectGithubRepositoriesHandlerFunc(
		func(params github_repositories.GetProjectGithubRepositoriesParams, claUser *user.CLAUser) middleware.Responder {
			reqID := utils.GetRequestID(params.XREQUESTID)
			ctx := context.WithValue(context.Background(), utils.XREQUESTID, reqID) // nolint
			if !claUser.IsAuthorizedForProject(params.ProjectSFID) {
				return github_repositories.NewGetProjectGithubRepositoriesForbidden().WithPayload(&models.ErrorResponse{
					Code: "403",
					Message: fmt.Sprintf("EasyCLA - 403 Forbidden - user %s does not have access to Add GitHub Repository with Project scope of %s",
						claUser.LFUsername, params.ProjectSFID),
				})
			}
			enabled := true
			result, err := service.ListProjectRepositories(ctx, params.ProjectSFID, &enabled)
			if err != nil {
				return github_repositories.NewGetProjectGithubRepositoriesBadRequest().WithPayload(errorResponse(err))
			}
			return github_repositories.NewGetProjectGithubRepositoriesOK().WithPayload(result)
		})

	api.GithubRepositoriesAddProjectGithubRepositoryHandler = github_repositories.AddProjectGithubRepositoryHandlerFunc(
		func(params github_repositories.AddProjectGithubRepositoryParams, claUser *user.CLAUser) middleware.Responder {
			reqID := utils.GetRequestID(params.XREQUESTID)
			ctx := context.WithValue(context.Background(), utils.XREQUESTID, reqID) // nolint
			if !claUser.IsAuthorizedForProject(params.ProjectSFID) {
				return github_repositories.NewAddProjectGithubRepositoryForbidden().WithPayload(&models.ErrorResponse{
					Code: "403",
					Message: fmt.Sprintf("EasyCLA - 403 Forbidden - user %s does not have access to Add GitHub Repository with Project scope of %s",
						claUser.LFUsername, params.ProjectSFID),
				})
			}
			result, err := service.AddGithubRepository(ctx, params.ProjectSFID, params.GithubRepositoryInput)
			if err != nil {
				return github_repositories.NewAddProjectGithubRepositoryBadRequest().WithPayload(errorResponse(err))
			}
			eventService.LogEvent(&events.LogEventArgs{
				EventType:         events.RepositoryAdded,
				ProjectID:         utils.StringValue(params.GithubRepositoryInput.RepositoryProjectID),
				ExternalProjectID: params.ProjectSFID,
				UserID:            claUser.UserID,
				LfUsername:        claUser.LFUsername,
<<<<<<< HEAD
<<<<<<< HEAD
=======
				UserModel: &models.User{
					Username: claUser.LFUsername,
				},
>>>>>>> Added projectname insted of project sfid
=======
				UserModel: &models.User{
					Username: claUser.LFUsername,
				},
>>>>>>> 84b78e36
				EventData: &events.RepositoryAddedEventData{
					RepositoryName: utils.StringValue(params.GithubRepositoryInput.RepositoryName),
				},
			})
			return github_repositories.NewAddProjectGithubRepositoryOK().WithPayload(result)
		})

	api.GithubRepositoriesDeleteProjectGithubRepositoryHandler = github_repositories.DeleteProjectGithubRepositoryHandlerFunc(
		func(params github_repositories.DeleteProjectGithubRepositoryParams, claUser *user.CLAUser) middleware.Responder {
			reqID := utils.GetRequestID(params.XREQUESTID)
			ctx := context.WithValue(context.Background(), utils.XREQUESTID, reqID) // nolint
			if !claUser.IsAuthorizedForProject(params.ProjectSFID) {
				return github_repositories.NewDeleteProjectGithubRepositoryForbidden().WithPayload(&models.ErrorResponse{
					Code: "403",
					Message: fmt.Sprintf("EasyCLA - 403 Forbidden - user %s does not have access to Delete GitHub Repository with Project scope of %s",
						claUser.LFUsername, params.ProjectSFID),
				})
			}
			ghRepo, err := service.GetRepository(ctx, params.RepositoryID)
			if err != nil {
				if err == ErrGithubRepositoryNotFound {
					return github_repositories.NewDeleteProjectGithubRepositoryNotFound()
				}
				return github_repositories.NewDeleteProjectGithubRepositoryBadRequest().WithPayload(errorResponse(err))
			}
			err = service.DisableRepository(ctx, params.RepositoryID)
			if err != nil {
				return github_repositories.NewDeleteProjectGithubRepositoryBadRequest().WithPayload(errorResponse(err))
			}
			eventService.LogEvent(&events.LogEventArgs{
				EventType:         events.RepositoryDisabled,
				ExternalProjectID: params.ProjectSFID,
				ProjectID:         ghRepo.RepositoryProjectID,
				UserID:            claUser.UserID,
				LfUsername:        claUser.LFUsername,
				EventData: &events.RepositoryDisabledEventData{
					RepositoryName: ghRepo.RepositoryName,
				},
			})
			return github_repositories.NewDeleteProjectGithubRepositoryNoContent()
		})
}

// codedResponse interface
type codedResponse interface {
	Code() string
}

// errorResponse is a helper to wrap the specified error into an error response model
func errorResponse(err error) *models.ErrorResponse {
	code := ""
	if e, ok := err.(codedResponse); ok {
		code = e.Code()
	}

	e := models.ErrorResponse{
		Code:    code,
		Message: err.Error(),
	}

	return &e
}<|MERGE_RESOLUTION|>--- conflicted
+++ resolved
@@ -58,18 +58,9 @@
 				ExternalProjectID: params.ProjectSFID,
 				UserID:            claUser.UserID,
 				LfUsername:        claUser.LFUsername,
-<<<<<<< HEAD
-<<<<<<< HEAD
-=======
 				UserModel: &models.User{
 					Username: claUser.LFUsername,
 				},
->>>>>>> Added projectname insted of project sfid
-=======
-				UserModel: &models.User{
-					Username: claUser.LFUsername,
-				},
->>>>>>> 84b78e36
 				EventData: &events.RepositoryAddedEventData{
 					RepositoryName: utils.StringValue(params.GithubRepositoryInput.RepositoryName),
 				},
