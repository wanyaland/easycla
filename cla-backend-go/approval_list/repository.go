// Copyright The Linux Foundation and each contributor to CommunityBridge.
// SPDX-License-Identifier: MIT

package approval_list

import (
	"errors"
	"fmt"

	"github.com/communitybridge/easycla/cla-backend-go/project"

	"github.com/aws/aws-sdk-go/service/dynamodb/dynamodbattribute"
	"github.com/aws/aws-sdk-go/service/dynamodb/expression"
	"github.com/communitybridge/easycla/cla-backend-go/utils"
	"github.com/gofrs/uuid"
	"github.com/sirupsen/logrus"

	"github.com/communitybridge/easycla/cla-backend-go/gen/models"
	log "github.com/communitybridge/easycla/cla-backend-go/logging"

	"github.com/aws/aws-sdk-go/aws"
	"github.com/aws/aws-sdk-go/aws/session"
	"github.com/aws/aws-sdk-go/service/dynamodb"
)

const (
	// Version is version of CclaWhitelistRequest
	Version = "v1"
	// StatusPending is status of CclaWhitelistRequest
	StatusPending = "pending"

	// ProjectIDIndex is the index for for the project_id secondary index
	ProjectIDIndex = "ccla-approval-list-request-project-id-index"
)

// IRepository interface defines the functions for the whitelist service
type IRepository interface {
	AddCclaWhitelistRequest(company *models.Company, project *models.Project, user *models.User, requesterName, requesterEmail string) (string, error)
	GetCclaWhitelistRequest(requestID string) (*CLARequestModel, error)
	ApproveCclaWhitelistRequest(requestID string) error
	RejectCclaWhitelistRequest(requestID string) error
	ListCclaWhitelistRequest(companyID string, projectID, status, userID *string) (*models.CclaWhitelistRequestList, error)
	GetRequestsByCLAGroup(claGroupID string) ([]CLARequestModel, error)
	UpdateRequestsByCLAGroup(model *project.DBProjectModel) error
}

type repository struct {
	stage          string
	dynamoDBClient *dynamodb.DynamoDB
	tableName      string
}

// NewRepository creates a new instance of the whitelist service
func NewRepository(awsSession *session.Session, stage string) IRepository {
	return repository{
		stage:          stage,
		dynamoDBClient: dynamodb.New(awsSession),
		tableName:      fmt.Sprintf("cla-%s-ccla-whitelist-requests", stage),
	}
}

// AddCclaWhitelistRequest adds the specified request
func (repo repository) AddCclaWhitelistRequest(company *models.Company, project *models.Project, user *models.User, requesterName, requesterEmail string) (string, error) {
	requestID, err := uuid.NewV4()
	status := "status:fail"

	if err != nil {
		log.Warnf("AddCclaWhitelistRequest - unable to generate a UUID for a approval request, error: %v", err)
		return status, err
	}

	_, currentTime := utils.CurrentTime()
	input := &dynamodb.PutItemInput{
		Item:      map[string]*dynamodb.AttributeValue{},
		TableName: aws.String(repo.tableName),
	}
	addStringAttribute(input.Item, "request_id", requestID.String())
	addStringAttribute(input.Item, "request_status", StatusPending)
	addStringAttribute(input.Item, "company_id", company.CompanyID)
	addStringAttribute(input.Item, "company_name", company.CompanyName)
	addStringAttribute(input.Item, "project_id", project.ProjectID)
	addStringAttribute(input.Item, "project_name", project.ProjectName)
	addStringAttribute(input.Item, "user_id", user.UserID)
	addStringSliceAttribute(input.Item, "user_emails", []string{requesterEmail})
	addStringAttribute(input.Item, "user_name", requesterName)
	addStringAttribute(input.Item, "user_github_id", user.GithubID)
	addStringAttribute(input.Item, "user_github_username", user.GithubUsername)
	addStringAttribute(input.Item, "date_created", currentTime)
	addStringAttribute(input.Item, "date_modified", currentTime)
	addStringAttribute(input.Item, "version", Version)

	_, err = repo.dynamoDBClient.PutItem(input)
	if err != nil {
		log.Warnf("AddCclaWhitelistRequest - unable to create a new ccla approval request, error: %v", err)
		return status, err
	}

	// Load the new record - should be able to find it quickly
	record, readErr := repo.ListCclaWhitelistRequest(company.CompanyID, &project.ProjectID, nil, &user.UserID)
	if readErr != nil || record == nil || record.List == nil {
		log.Warnf("AddCclaWhitelistRequest - unable to read newly created invite record, error: %v", readErr)
		return status, err
	}

	return record.List[0].RequestID, nil
}

// GetCclaWhitelistRequest fetches the specified request by ID
func (repo repository) GetCclaWhitelistRequest(requestID string) (*CLARequestModel, error) {
	response, err := repo.dynamoDBClient.GetItem(&dynamodb.GetItemInput{
		TableName: aws.String(repo.tableName),
		Key: map[string]*dynamodb.AttributeValue{
			"request_id": {
				S: aws.String(requestID),
			},
		},
	})

	if err != nil {
		log.Warnf("error fetching request by ID: %s, error: %v", requestID, err)
		return nil, err
	}

	requestModel := CLARequestModel{}
	err = dynamodbattribute.UnmarshalMap(response.Item, &requestModel)
	if err != nil {
		log.Warnf("error unmarshalling %s table response model data, error: %v", repo.tableName, err)
		return nil, err
	}

	return &requestModel, nil
}

// ApproveCclaWhitelistRequest approves the specified request
func (repo repository) ApproveCclaWhitelistRequest(requestID string) error {
	_, currentTime := utils.CurrentTime()
	input := &dynamodb.UpdateItemInput{
		Key: map[string]*dynamodb.AttributeValue{
			"request_id": {
				S: aws.String(requestID),
			},
		},
		ExpressionAttributeNames: map[string]*string{
			"#S": aws.String("request_status"),
			"#M": aws.String("date_modified"),
		},
		ExpressionAttributeValues: map[string]*dynamodb.AttributeValue{
			":s": {
				S: aws.String("approved"),
			},
			":m": {
				S: aws.String(currentTime),
			},
		},
		UpdateExpression: aws.String("SET #S = :s, #M = :m"),
		TableName:        aws.String(repo.tableName),
	}

	_, err := repo.dynamoDBClient.UpdateItem(input)
	if err != nil {
		log.Warnf("ApproveCclaWhitelistRequest - unable to update approval request with approved status, error: %v",
			err)
		return err
	}

	return nil
}

// RejectCclaWhitelistRequest rejects the specified request
func (repo repository) RejectCclaWhitelistRequest(requestID string) error {
	_, currentTime := utils.CurrentTime()
	input := &dynamodb.UpdateItemInput{
		Key: map[string]*dynamodb.AttributeValue{
			"request_id": {
				S: aws.String(requestID),
			},
		},
		ExpressionAttributeNames: map[string]*string{
			"#S": aws.String("request_status"),
			"#M": aws.String("date_modified"),
		},
		ExpressionAttributeValues: map[string]*dynamodb.AttributeValue{
			":s": {
				S: aws.String("rejected"),
			},
			":m": {
				S: aws.String(currentTime),
			},
		},
		UpdateExpression: aws.String("SET #S = :s, #M = :m"),
		TableName:        aws.String(repo.tableName),
	}

	_, err := repo.dynamoDBClient.UpdateItem(input)
	if err != nil {
		log.Warnf("RejectCclaWhitelistRequest - unable to update approval request with rejected status, error: %v",
			err)
		return err
	}

	return nil
}

// ListCclaWhitelistRequest list the requests for the specified query parameters
func (repo repository) ListCclaWhitelistRequest(companyID string, projectID, status, userID *string) (*models.CclaWhitelistRequestList, error) {
	if projectID == nil {
		return nil, errors.New("project ID can not be nil for ListCclaWhitelistRequest")
	}

	log.Debugf("ListCclaWhitelistRequest with Company ID: %s, Project ID: %+v, Status: %+v, User ID: %+v",
		companyID, projectID, status, userID)

	// hashkey is company_id, range key is project_id
	indexName := "company-id-project-id-index"

	condition := expression.Key("company_id").Equal(expression.Value(companyID))
	projectExpression := expression.Key("project_id").Equal(expression.Value(projectID))
	condition = condition.And(projectExpression)

	builder := expression.NewBuilder().WithKeyCondition(condition).WithProjection(buildProjection())

	var filter expression.ConditionBuilder
	var filterAdded bool

	// Add the status filter if provided
	if status != nil {
		log.Debugf("ListCclaWhitelistRequest - Adding status: %s", *status)
		statusFilterExpression := expression.Name("request_status").Equal(expression.Value(*status))
		filter = addConditionToFilter(filter, statusFilterExpression, &filterAdded)
	}

	// Add the user ID filter if provided
	if userID != nil {
		userFilterExpression := expression.Name("user_id").Equal(expression.Value(userID))
		filter = addConditionToFilter(filter, userFilterExpression, &filterAdded)
	}
	if filterAdded {
		builder = builder.WithFilter(filter)
	}

	// Use the nice builder to create the expression
	expr, err := builder.Build()
	if err != nil {
		return nil, err
	}

	// Assemble the query input parameters
	input := &dynamodb.QueryInput{
		ExpressionAttributeNames:  expr.Names(),
		ExpressionAttributeValues: expr.Values(),
		KeyConditionExpression:    expr.KeyCondition(),
		ProjectionExpression:      expr.Projection(),
		FilterExpression:          expr.Filter(),
		TableName:                 aws.String(repo.tableName),
		IndexName:                 aws.String(indexName),
	}

	queryOutput, queryErr := repo.dynamoDBClient.Query(input)
	if queryErr != nil {
		log.Warnf("list requests error while querying, error: %+v", queryErr)
		return nil, queryErr
	}

	list, err := buildCclaWhitelistRequestsModels(queryOutput)
	if err != nil {
		log.Warnf("unmarshall requests error while decoding the response, error: %+v", err)
		return nil, err
	}

	return &models.CclaWhitelistRequestList{List: list}, nil
}

// GetRequestsByCLAGroup retrieves a list of requests for the specified CLA Group
func (repo repository) GetRequestsByCLAGroup(claGroupID string) ([]CLARequestModel, error) {
	f := logrus.Fields{
		"functionName": "GetRequestsByCLAGroup",
		"claGroupID":   claGroupID,
		"tableName":    repo.tableName,
		"indexName":    ProjectIDIndex,
	}

	log.WithFields(f).Debugf("querying contributor approval requests by CLA group id")

	// This is the key we want to match
	// Use the nice builder to create the expression
	expr, err := expression.NewBuilder().
		WithKeyCondition(expression.Key("project_id").Equal(expression.Value(claGroupID))).
		WithProjection(buildProjection()).
		Build()
	if err != nil {
		log.WithFields(f).Warnf("error building expression for contributor approval requests query by CLA gorup id, error: %+v", err)
	}

	// Assemble the query input parameters
	queryInput := &dynamodb.QueryInput{
		KeyConditionExpression:    expr.KeyCondition(),
		ExpressionAttributeNames:  expr.Names(),
		ExpressionAttributeValues: expr.Values(),
		ProjectionExpression:      expr.Projection(),
		TableName:                 aws.String(repo.tableName),
		IndexName:                 aws.String(ProjectIDIndex),
	}

	var projectRequests []CLARequestModel
	var lastEvaluatedKey string

	// Loop until we have all the records
	for ok := true; ok; ok = lastEvaluatedKey != "" {
		results, errQuery := repo.dynamoDBClient.Query(queryInput)
		if errQuery != nil {
			log.WithFields(f).Warnf("error retrieving contributor approval requests by project ID, query: %+v, error: %+v",
				queryInput, errQuery)
			return nil, errQuery
		}

		// The DB project model
		var requests []CLARequestModel
		err := dynamodbattribute.UnmarshalListOfMaps(results.Items, &requests)
		if err != nil {
			log.Warnf("error unmarshalling contributor approval requests from database, error: %+v", err)
			return nil, err
		}

		// Add to the project response models to the list
		projectRequests = append(projectRequests, requests...)

		if results.LastEvaluatedKey["request_id"] != nil {
			lastEvaluatedKey = *results.LastEvaluatedKey["request_id"].S
			queryInput.ExclusiveStartKey = map[string]*dynamodb.AttributeValue{
				"request_id": {
					S: aws.String(lastEvaluatedKey),
				},
				"project_id": {
					S: aws.String(claGroupID),
				},
			}
		} else {
			lastEvaluatedKey = ""
		}
	}

	return projectRequests, nil
}

// GetRequestsByCLAGroup retrieves a list of requests for the specified CLA Group
func (repo repository) UpdateRequestsByCLAGroup(model *project.DBProjectModel) error {
	f := logrus.Fields{
		"functionName": "UpdateRequestsByCLAGroup",
		"claGroupID":   model.ProjectID,
		"tableName":    repo.tableName,
	}

	requests, err := repo.GetRequestsByCLAGroup(model.ProjectID)
	if err != nil {
		log.WithFields(f).Warnf("unable to query approval list requests by CLA Group ID")
<<<<<<< HEAD
	}

	// For each request for this CLA Group...
	for _, request := range requests {
		// Only update if one of the fields that we have in our database column list
		// is updated - no need to update if other internal CLA Group record stuff is
		// updated as we don't care about those
		if request.ProjectName == model.ProjectName && request.ProjectExternalID == model.ProjectExternalID {
			log.WithFields(f).Debugf("ignoring update - project name or project external ID didn't change")
			continue
		}

		_, currentTime := utils.CurrentTime()
		expressionAttributeNames := map[string]*string{
			"#M": aws.String("date_modified"),
		}
		expressionAttributeValues := map[string]*dynamodb.AttributeValue{
			":m": {
				S: aws.String(currentTime),
			},
		}
		updateExpression := "SET #M = :m"

		// CLA Group Name has been updated
		if request.ProjectName != model.ProjectName {
<<<<<<< HEAD
			expressionAttributeNames[":N"] = aws.String("project_name")
=======
			log.WithFields(f).Debugf("project name differs: %s vs %s", request.ProjectName, model.ProjectName)

			expressionAttributeNames["#N"] = aws.String("project_name")
>>>>>>> Resolved Update DynamoDB Syntax
			expressionAttributeValues[":n"] = &dynamodb.AttributeValue{
				S: aws.String(model.ProjectName),
			}
			updateExpression = fmt.Sprintf("%s, %s", updateExpression, " #N = :n ")
		}

		// CLA Group External ID was added or updated
		if request.ProjectExternalID != model.ProjectExternalID {
<<<<<<< HEAD
			expressionAttributeNames[":E"] = aws.String("project_external_id")
=======
			log.WithFields(f).Debugf("project external ID differs: %s vs %s", request.ProjectExternalID, model.ProjectExternalID)
			expressionAttributeNames["#E"] = aws.String("project_external_id")
>>>>>>> Resolved Update DynamoDB Syntax
			expressionAttributeValues[":e"] = &dynamodb.AttributeValue{
				S: aws.String(model.ProjectExternalID),
			}
			updateExpression = fmt.Sprintf("%s, %s", updateExpression, " #E = :e ")
		}

		input := &dynamodb.UpdateItemInput{
			Key: map[string]*dynamodb.AttributeValue{
				"request_id": {
					S: aws.String(request.RequestID),
				},
			},
			ExpressionAttributeNames:  expressionAttributeNames,
			ExpressionAttributeValues: expressionAttributeValues,
			UpdateExpression:          aws.String(updateExpression),
			TableName:                 aws.String(repo.tableName),
		}

		_, err := repo.dynamoDBClient.UpdateItem(input)
		if err != nil {
			log.WithFields(f).Warnf("unable to update contributor approval request with updated project information, error: %v",
				err)
			return err
		}
	}

=======
	}
	log.WithFields(f).Debugf("updating %d contributor ccla authorization requests", len(requests))

	// For each request for this CLA Group...
	for _, request := range requests {
		log.WithFields(f).Debugf("processing request: %+v", request)

		// Only update if one of the fields that we have in our database column list
		// is updated - no need to update if other internal CLA Group record stuff is
		// updated as we don't care about those
		if request.ProjectName == model.ProjectName && request.ProjectExternalID == model.ProjectExternalID {
			log.WithFields(f).Debugf("ignoring update - project name or project external ID didn't change")
			continue
		}

		_, currentTime := utils.CurrentTime()
		expressionAttributeNames := map[string]*string{
			"#M": aws.String("date_modified"),
		}
		expressionAttributeValues := map[string]*dynamodb.AttributeValue{
			":m": {
				S: aws.String(currentTime),
			},
		}
		updateExpression := "SET #M = :m"

		// CLA Group Name has been updated
		if request.ProjectName != model.ProjectName {
			log.WithFields(f).Debugf("project name differs: %s vs %s", request.ProjectName, model.ProjectName)

			expressionAttributeNames["#N"] = aws.String("project_name")
			expressionAttributeValues[":n"] = &dynamodb.AttributeValue{
				S: aws.String(model.ProjectName),
			}
			updateExpression = fmt.Sprintf("%s, %s", updateExpression, " #N = :n ")
		}

		// CLA Group External ID was added or updated
		if request.ProjectExternalID != model.ProjectExternalID {
			log.WithFields(f).Debugf("project external ID differs: %s vs %s", request.ProjectExternalID, model.ProjectExternalID)
			expressionAttributeNames["#E"] = aws.String("project_external_id")
			expressionAttributeValues[":e"] = &dynamodb.AttributeValue{
				S: aws.String(model.ProjectExternalID),
			}
			updateExpression = fmt.Sprintf("%s, %s", updateExpression, " #E = :e ")
		}

		input := &dynamodb.UpdateItemInput{
			Key: map[string]*dynamodb.AttributeValue{
				"request_id": {
					S: aws.String(request.RequestID),
				},
			},
			ExpressionAttributeNames:  expressionAttributeNames,
			ExpressionAttributeValues: expressionAttributeValues,
			UpdateExpression:          aws.String(updateExpression),
			TableName:                 aws.String(repo.tableName),
		}

		_, err := repo.dynamoDBClient.UpdateItem(input)
		if err != nil {
			log.WithFields(f).Warnf("unable to update contributor approval request with updated project information, error: %v",
				err)
			return err
		}
	}

>>>>>>> 5404625c
	return nil
}<|MERGE_RESOLUTION|>--- conflicted
+++ resolved
@@ -353,80 +353,6 @@
 	requests, err := repo.GetRequestsByCLAGroup(model.ProjectID)
 	if err != nil {
 		log.WithFields(f).Warnf("unable to query approval list requests by CLA Group ID")
-<<<<<<< HEAD
-	}
-
-	// For each request for this CLA Group...
-	for _, request := range requests {
-		// Only update if one of the fields that we have in our database column list
-		// is updated - no need to update if other internal CLA Group record stuff is
-		// updated as we don't care about those
-		if request.ProjectName == model.ProjectName && request.ProjectExternalID == model.ProjectExternalID {
-			log.WithFields(f).Debugf("ignoring update - project name or project external ID didn't change")
-			continue
-		}
-
-		_, currentTime := utils.CurrentTime()
-		expressionAttributeNames := map[string]*string{
-			"#M": aws.String("date_modified"),
-		}
-		expressionAttributeValues := map[string]*dynamodb.AttributeValue{
-			":m": {
-				S: aws.String(currentTime),
-			},
-		}
-		updateExpression := "SET #M = :m"
-
-		// CLA Group Name has been updated
-		if request.ProjectName != model.ProjectName {
-<<<<<<< HEAD
-			expressionAttributeNames[":N"] = aws.String("project_name")
-=======
-			log.WithFields(f).Debugf("project name differs: %s vs %s", request.ProjectName, model.ProjectName)
-
-			expressionAttributeNames["#N"] = aws.String("project_name")
->>>>>>> Resolved Update DynamoDB Syntax
-			expressionAttributeValues[":n"] = &dynamodb.AttributeValue{
-				S: aws.String(model.ProjectName),
-			}
-			updateExpression = fmt.Sprintf("%s, %s", updateExpression, " #N = :n ")
-		}
-
-		// CLA Group External ID was added or updated
-		if request.ProjectExternalID != model.ProjectExternalID {
-<<<<<<< HEAD
-			expressionAttributeNames[":E"] = aws.String("project_external_id")
-=======
-			log.WithFields(f).Debugf("project external ID differs: %s vs %s", request.ProjectExternalID, model.ProjectExternalID)
-			expressionAttributeNames["#E"] = aws.String("project_external_id")
->>>>>>> Resolved Update DynamoDB Syntax
-			expressionAttributeValues[":e"] = &dynamodb.AttributeValue{
-				S: aws.String(model.ProjectExternalID),
-			}
-			updateExpression = fmt.Sprintf("%s, %s", updateExpression, " #E = :e ")
-		}
-
-		input := &dynamodb.UpdateItemInput{
-			Key: map[string]*dynamodb.AttributeValue{
-				"request_id": {
-					S: aws.String(request.RequestID),
-				},
-			},
-			ExpressionAttributeNames:  expressionAttributeNames,
-			ExpressionAttributeValues: expressionAttributeValues,
-			UpdateExpression:          aws.String(updateExpression),
-			TableName:                 aws.String(repo.tableName),
-		}
-
-		_, err := repo.dynamoDBClient.UpdateItem(input)
-		if err != nil {
-			log.WithFields(f).Warnf("unable to update contributor approval request with updated project information, error: %v",
-				err)
-			return err
-		}
-	}
-
-=======
 	}
 	log.WithFields(f).Debugf("updating %d contributor ccla authorization requests", len(requests))
 
@@ -494,6 +420,5 @@
 		}
 	}
 
->>>>>>> 5404625c
 	return nil
 }