--- conflicted
+++ resolved
@@ -32,14 +32,8 @@
   company: ClaCompanyModel;
   manager: ClaUserModel;
   showModal: any;
-<<<<<<< HEAD
-  pendingRequests: any[]
-  project: any;
-  users: any;
-=======
   pendingRequests: any[];
   project: any;
->>>>>>> e3b809a8
   userEmail: any;
   sort: any;
   canEdit: boolean = false;
